--- conflicted
+++ resolved
@@ -249,13 +249,8 @@
       installed lines
   | "amzn" | "centos" | "fedora" | "mageia" | "archlinux" | "gentoo" | "alpine" | "rhel" | "oraclelinux" ->
     let query_command_prefix = match distribution with
-<<<<<<< HEAD
       | "amzn" | "centos" | "fedora" | "mageia" | "rhel" | "oraclelinux" -> ["rpm"; "-qi"]
-      | "archlinux" -> ["pacman"; "-Q"]
-=======
-      | "centos" | "fedora" | "mageia" | "rhel" | "oraclelinux" -> ["rpm"; "-qi"]
       | "archlinux" | "arch" -> ["pacman"; "-Q"]
->>>>>>> d2599a6e
       | "gentoo" -> ["equery"; "list"]
       | "alpine" -> ["apk"; "info"; "-e"]
       | _ -> fatal_error "Distribution %s is not supported" distribution
